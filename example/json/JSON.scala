/* Copyright 2019 EPFL, Lausanne
 *
 * Licensed under the Apache License, Version 2.0 (the "License");
 * you may not use this file except in compliance with the License.
 * You may obtain a copy of the License at
 *
 *     http://www.apache.org/licenses/LICENSE-2.0
 *
 * Unless required by applicable law or agreed to in writing, software
 * distributed under the License is distributed on an "AS IS" BASIS,
 * WITHOUT WARRANTIES OR CONDITIONS OF ANY KIND, either express or implied.
 * See the License for the specific language governing permissions and
 * limitations under the License.
 */

package example.json

import scala.language.implicitConversions

import scallion.input._
import scallion.lexical._
import scallion.syntactic._

/* In this example, we show a lexer and parser for JSON. */


// First, we define the token for our language.
sealed abstract class Token {
  // We store the indices at which the tokens
  // starts (inclusive) and ends (exclusive).
  val range: (Int, Int)
}
case class SeparatorToken(value: Char, range: (Int, Int)) extends Token
case class BooleanToken(value: Boolean, range: (Int, Int)) extends Token
case class NumberToken(value: Double, range: (Int, Int)) extends Token
case class StringToken(value: String, range: (Int, Int)) extends Token
case class NullToken(range: (Int, Int)) extends Token
case class SpaceToken(range: (Int, Int)) extends Token
case class UnknownToken(content: String, range: (Int, Int)) extends Token

// Then, we define the lexer.
// The lexer converts sequences of characters into tokens.
object JSONLexer extends Lexers with CharRegExps {

  type Token = example.json.Token
  type Position = Int

  val lexer = Lexer(
    // Separator
    oneOf("[]{},:")
      |> { (cs, r) => SeparatorToken(cs.head, r) },

    // Space
    many1(whiteSpace)
      |> { (_, r) => SpaceToken(r) },

    // Booleans
    word("true")
      |> { (_, r) => BooleanToken(true, r) },
    word("false")
      |> { (_, r) => BooleanToken(false, r) },

    // Null
    word("null")
      |> { (_, r) => NullToken(r) },

    // Strings
    elem('"') ~
    many {
      elem(c => c != '"' && c != '\\' && !c.isControl) |
      elem('\\') ~ (oneOf("\"\\/bfnrt") | elem('u') ~ hex.times(4))
    } ~
    elem('"')
      |> { (cs, r) => {
        val string = cs.mkString
        StringToken(string.slice(1, string.length - 1), r)
      }},

    // Numbers
    opt {
      elem('-')
    } ~
    {
      elem('0') |
      nonZero ~ many(digit)
    } ~
    opt {
      elem('.') ~ many1(digit)
    } ~
    opt {
      oneOf("eE") ~
      opt(oneOf("+-")) ~
      many1(digit)
    }
      |> { (cs, r) => NumberToken(cs.mkString.toDouble, r) }
  ) onError {
    // When no regular expression match, we return this token.
    (cs, r) => UnknownToken(cs.mkString, r)
  }

  // The apply method converts an iterator over characters
  // to an iterator over tokens.
  def apply(it: Iterator[Char]): Iterator[Token] = {

    // We create a `Source` from the iterator,
    // which keeps track of positions.
    val source = Source.fromIterator(it, IndexPositioner)

    // We apply the lexer.
    // The spawn method creates a new thread for the
    // lexer so that in can run in parallel with the
    // parser.
    val tokens = lexer.spawn(source)

    // We filter out all spaces.
    tokens.filter(!_.isInstanceOf[SpaceToken])
  }
}


// Then, we define classes of tokens.
// Each class corresponds to a group of tokens, and
// abstracts away all irrelevant details.
// In the parser, tokens can be accepted or rejected only based
// on their token class.
sealed abstract class TokenClass(repr: String) {
  override def toString = repr
}
case class SeparatorClass(value: Char) extends TokenClass(value.toString)
case object BooleanClass extends TokenClass("<boolean>")
case object NumberClass extends TokenClass("<number>")
case object StringClass extends TokenClass("<string>")
case object NullClass extends TokenClass("<null>")
case object NoClass extends TokenClass("<error>")

// Then, we define JSON values, which will be the output of the parser.
sealed abstract class Value {
  val range: (Int, Int)
}
case class ArrayValue(elems: Seq[Value], range: (Int, Int)) extends Value
case class ObjectValue(elems: Seq[(StringValue, Value)], range: (Int, Int)) extends Value
case class BooleanValue(value: Boolean, range: (Int, Int)) extends Value
case class NumberValue(value: Double, range: (Int, Int)) extends Value
case class StringValue(value: String, range: (Int, Int)) extends Value
case class NullValue(range: (Int, Int)) extends Value

// Then, we define the JSON Parser.
object JSONParser extends Syntaxes with ll1.LL1Parsing with Enumeration {

  type Token = example.json.Token
  type Kind = TokenClass

  import Implicits._

  // We assign to each token a single token class.
  override def getKind(token: Token): TokenClass = token match {
    case SeparatorToken(value, _) => SeparatorClass(value)
    case BooleanToken(_, _) => BooleanClass
    case NumberToken(_, _) => NumberClass
    case StringToken(_, _) => StringClass
    case NullToken(_) => NullClass
    case _ => NoClass
  }

  // Syntax for booleans.
  // We accept tokens of the class `BooleanClass`,
  // and turn them into proper `Value`s.
  val booleanValue: Syntax[Value] = accept(BooleanClass) {
    case BooleanToken(value, range) => BooleanValue(value, range)
  }

  // Syntax for numbers.
  val numberValue: Syntax[Value] = accept(NumberClass) {
    case NumberToken(value, range) => NumberValue(value, range)
  }

  // Syntax for strings.
  val stringValue: Syntax[StringValue] = accept(StringClass) {
    case StringToken(value, range) => StringValue(value, range)
  }

  // Syntax for null.
  val nullValue: Syntax[Value] = accept(NullClass) {
    case NullToken(range) => NullValue(range)
  }

  // Implicit conversion from a single char to
  // syntax for a separator token.
  implicit def separator(char: Char): Syntax[Token] = elem(SeparatorClass(char))

  // Defines the syntax for arrays.
  lazy val arrayValue: Syntax[Value] =
    ('[' ~ repsep(value, ',') ~ ']').map {
      case start ~ vs ~ end => ArrayValue(vs, (start.range._1, end.range._2))
    }

  // Defines the syntax for key-value bindings.
  lazy val binding: Syntax[(StringValue, Value)] =
    (stringValue ~ ':' ~ value).map {
      case key ~ _ ~ value => (key, value)
    }

  // Defines the syntax for objects.
  lazy val objectValue: Syntax[Value] =
    ('{' ~ repsep(binding, ',') ~ '}').map {
      case start ~ bs ~ end => ObjectValue(bs, (start.range._1, end.range._2))
    }

  // Defines the complete syntax for JSON.
  // The `recursive` combinator is used since the syntax is recursive.
  lazy val value: Syntax[Value] = recursive {
    // We define the various cases.
    oneOf(
      arrayValue,
      objectValue,
      booleanValue,
      numberValue,
      stringValue.up[Value],  // We upcast the produced value from `StringValue` to `Value`.
      nullValue)
  }

  // Creates the LL1 parser from the syntax.
  val parser = LL1(value)

  // Turn the iterator of tokens into a value, if possible.
<<<<<<< HEAD
  def apply(it: Iterator[Token]): Option[Value] = parser(it) match {
    case Parsed(value, syntax) => Some(value)  // The parse was successful.
    case UnexpectedToken(token, expected, syntax) => None  // Encountered an unexpected `token`.
    case UnexpectedEnd(expected, syntax) => None  // Encountered an unexpected end of input.
    // In each case, syntax contains a `Syntax[Value]` which can
    // be used to resume parsing at that point.
=======
  def apply(it: Iterator[Token]): Either[String, Value] = parser(it) match {
    case LL1.Parsed(value, rest) => Right(value)  // The parse was successful.
    case LL1.UnexpectedToken(token, rest) =>  // The parse was unsuccessful due to a wrong token.
      Left("Unexpected " + token + ", expected one of " + rest.first.mkString(", "))
    case LL1.UnexpectedEnd(rest) =>  // The parse was unsuccessful due to the end of input.
      Left("Unexpected end of input. Quickest way to end is \"" +
        Enumerator.enumerate(rest.syntax).next().mkString("") + "\"")
  }
}

object JSON {
  def main(args: Array[String]) {
    println("Parsing some valid JSON example strings.")
    println(JSONParser(JSONLexer("""{"foo":"bar", "baz":null}""".iterator)))
    println(JSONParser(JSONLexer("""[1, [true, false, {}], [3, [], [5, 6]]]""".iterator)))
    println("Parsing some invalid JSON example strings.")
    println(JSONParser(JSONLexer("""{1:2}""".iterator)))
    println(JSONParser(JSONLexer("""[1, 2 3]""".iterator)))
    println(JSONParser(JSONLexer("""[1, 2, 3}""".iterator)))
    println(JSONParser(JSONLexer("""[1, {"foo": [{"bar" """.iterator)))
>>>>>>> 2f960568
  }
}
<|MERGE_RESOLUTION|>--- conflicted
+++ resolved
@@ -223,14 +223,6 @@
   val parser = LL1(value)
 
   // Turn the iterator of tokens into a value, if possible.
-<<<<<<< HEAD
-  def apply(it: Iterator[Token]): Option[Value] = parser(it) match {
-    case Parsed(value, syntax) => Some(value)  // The parse was successful.
-    case UnexpectedToken(token, expected, syntax) => None  // Encountered an unexpected `token`.
-    case UnexpectedEnd(expected, syntax) => None  // Encountered an unexpected end of input.
-    // In each case, syntax contains a `Syntax[Value]` which can
-    // be used to resume parsing at that point.
-=======
   def apply(it: Iterator[Token]): Either[String, Value] = parser(it) match {
     case LL1.Parsed(value, rest) => Right(value)  // The parse was successful.
     case LL1.UnexpectedToken(token, rest) =>  // The parse was unsuccessful due to a wrong token.
@@ -251,6 +243,5 @@
     println(JSONParser(JSONLexer("""[1, 2 3]""".iterator)))
     println(JSONParser(JSONLexer("""[1, 2, 3}""".iterator)))
     println(JSONParser(JSONLexer("""[1, {"foo": [{"bar" """.iterator)))
->>>>>>> 2f960568
-  }
-}
+  }
+}
