--- conflicted
+++ resolved
@@ -97,13 +97,9 @@
 case class BinaryExpr(op: Char, left: Expr, right: Expr) extends Expr
 case class UnaryExpr(op: Char, inner: Expr) extends Expr
 
-<<<<<<< HEAD
-object CalcSyntax extends Syntaxes with Operators with ll1.LL1Parsing {
-=======
 // The following object describes the syntax of the calculator language,
 // and provides methods to parse and pretty print expressions.
-object CalcSyntax extends Syntaxes with Operators with ll1.Parsing with PrettyPrinting {
->>>>>>> 2f960568
+object CalcSyntax extends Syntaxes with Operators with ll1.LL1Parsing with PrettyPrinting {
 
   type Token = example.calculator.Token  // Type of tokens.
   type Kind = TokenKind  // Type of token kinds.
