--- conflicted
+++ resolved
@@ -21,18 +21,9 @@
 
 import Tokens._
 
-<<<<<<< HEAD
 class LL1ParserTests extends ParserTests with ll1.LL1Parsing {
   import LL1._
-  import SafeImplicits._
-=======
-class ParserTests extends FlatSpec with Inside with Syntaxes with Operators with ll1.Parsing {
-
-  type Token = Tokens.Token
-  type Kind = Tokens.TokenClass
-
   import Implicits._
->>>>>>> 2f960568
 
   def builder[A](syntax: Syntax[A]): Parser[A] = LL1(syntax)
 
