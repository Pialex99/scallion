/* Copyright 2020 EPFL, Lausanne
 *
 * Licensed under the Apache License, Version 2.0 (the "License");
 * you may not use this file except in compliance with the License.
 * You may obtain a copy of the License at
 *
 *     http://www.apache.org/licenses/LICENSE-2.0
 *
 * Unless required by applicable law or agreed to in writing, software
 * distributed under the License is distributed on an "AS IS" BASIS,
 * WITHOUT WARRANTIES OR CONDITIONS OF ANY KIND, either express or implied.
 * See the License for the specific language governing permissions and
 * limitations under the License.
 */

package scallion.syntactic
package ll1

import scala.language.implicitConversions

import scala.annotation.tailrec
import scala.collection.immutable.HashSet
import scala.collection.mutable.HashMap

import java.util.WeakHashMap

import scallion.util.internal._

/** This trait implements LL(1) parsing with derivatives. */
trait LL1Parsing extends Parsing { self: Syntaxes =>

  /** Cache of computation of LL(1) properties for syntaxes. */
  private val syntaxToPropertiesCache: WeakHashMap[Syntax[_], LL1.Properties[_]] = new WeakHashMap()

  /** Decorates syntaxes with methods for LL(1) properties. */
  implicit def syntaxToLL1Properties[A](syntax: Syntax[A]): LL1.Properties[A] = {
    if (!syntaxToPropertiesCache.containsKey(syntax)) {
      LL1(syntax, enforceLL1=false)
    }
    syntaxToPropertiesCache.get(syntax).asInstanceOf[LL1.Properties[A]]
  }

  /** Factory of LL(1) parsers. */
  object LL1 extends ParserFactory {

    /** Contains properties of syntaxes.
      *
      * @param nullable        A value associated to the empty string, if any.
      * @param first           The set of token kinds that can start valid sequences.
      * @param shouldNotFollow The set of token kinds that should not follow in sequence.
      * @param conflicts       The set of LL(1) conflicts of the syntax.
      */
    case class Properties[A](
        nullable: Option[A],
        first: Set[Kind],
        shouldNotFollow: Set[Kind],
        conflicts: Set[Conflict]) {

      /** Indicates if the syntax accepts the empty sequence. */
      def isNullable: Boolean = nullable.nonEmpty

      /** Indicates if the syntax accepts at least one sequence. */
      def isProductive: Boolean = isNullable || first.nonEmpty

      /** Indicates if the syntax is LL(1). */
      def isLL1: Boolean = conflicts.isEmpty
    }

    /** Contains the description of the various LL(1) conflicts.
      *
      * @group conflict
      */
    object LL1Conflict {

      import Syntax._

      /** Indicates that both branches of a disjunction are nullable.
        *
        * @param source The source of the conflict.
        */
      case class NullableConflict(source: Disjunction[_]) extends Conflict

      /** Indicates that two branches of a disjunction share some same first token kinds.
        *
        * @param source      The source of the conflict.
        * @param ambiguities The conflicting kinds.
        */
      case class FirstConflict(source: Disjunction[_],
                               ambiguities: Set[Kind]) extends Conflict

      /** Indicates that an ambiguity arises due to a disjunction appearing somewhere in
        * the left-hand side of a sequence, that conflicts with the right-hand side of
        * that sequence.
        *
        * @param source      The source of the conflict.
        * @param root        The sequence in which the conflict occured.
        * @param ambiguities The conflicting kinds.
        */
      case class FollowConflict(source: Disjunction[_],
                                root: Sequence[_, _],
                                ambiguities: Set[Kind]) extends Conflict
    }

    import LL1Conflict._

    /** Follow-last set tagged with its source. */
    private case class ShouldNotFollowEntry(source: Syntax.Disjunction[_], kinds: Set[Kind])

    /** Cache of transformation from syntax to LL(1) parser. */
    private val syntaxToTreeCache: WeakHashMap[Syntax[_], Tree[_]] = new WeakHashMap()

    /** Builds a LL(1) parser from a syntax description.
      *
      * @param syntax     The description of the syntax.
      * @param enforceLL1 Indicates if the method should throw a
      *                   `ConflictException` when the `syntax` is not LL(1).
      *                   `true` by default.
      * @throws ConflictException when the `syntax` is not LL(1) and `enforceLL1` is not set to `false`.
      * @group parsing
      */
    override def apply[A](syntax: Syntax[A], enforceLL1: Boolean = true): LL1Parser[A] = {

      // Handles caching.
      if (syntaxToTreeCache.containsKey(syntax)) {
        lazy val conflicts = syntaxToPropertiesCache.get(syntax).conflicts
        if (enforceLL1 && conflicts.nonEmpty) {
          throw ConflictException(conflicts)
        }
        val tree: Tree[A] = syntaxToTreeCache.get(syntax).asInstanceOf[Tree[A]]
        return Focused(tree, Empty())
      }

      // Cache miss... Real work begins.

      val recCells: HashMap[RecId, Any] = new HashMap()

      def buildCell[A](syntax: Syntax[A]): SyntaxCell[A] = syntax match {
        case Syntax.Success(value, _) => SyntaxCell.Success(value, syntax)
        case Syntax.Failure() => SyntaxCell.Failure(syntax)
        case Syntax.Elem(kind) => SyntaxCell.Elem(kind, syntax)
        case Syntax.Disjunction(left, right) =>
          SyntaxCell.Disjunction(buildCell(left), buildCell(right), syntax)
        case Syntax.Sequence(left, right) =>
          SyntaxCell.Sequence(buildCell(left), buildCell(right), syntax)
        case Syntax.Marked(mark, inner) =>
          SyntaxCell.Marked(buildCell(inner), mark, syntax)
        case Syntax.Transform(function, inverse, inner) =>
          SyntaxCell.Transform(buildCell(inner), function, inverse, syntax)
        case Syntax.Recursive(id, inner) => recCells.get(id) match {
          case None => {
            val rec = SyntaxCell.Recursive(buildCell(inner), id, syntax)
            recCells += id -> rec
            rec
          }
          case Some(rec) => rec.asInstanceOf[SyntaxCell.Recursive[A]]
        }
      }

      val syntaxCell = buildCell(syntax)

      syntaxCell.init()

      var recChecked: Set[RecId] = Set()

      def checkConflicts[A](syntaxCell: SyntaxCell[A]): Unit = syntaxCell match {
        case SyntaxCell.Success(value, _) => ()
        case SyntaxCell.Failure(_) => ()
        case SyntaxCell.Elem(kind, _) => ()
        case SyntaxCell.Disjunction(left, right, syntax) => {
          checkConflicts(left)
          checkConflicts(right)
          if (left.nullableCell.get.nonEmpty && right.nullableCell.get.nonEmpty) {
            syntaxCell.conflictCell(Set(NullableConflict(
              syntaxCell.syntax.asInstanceOf[Syntax.Disjunction[_]])))
          }
          val intersecting = left.firstCell.get.intersect(right.firstCell.get)
          if (intersecting.nonEmpty) {
            syntaxCell.conflictCell(Set(FirstConflict(
              syntaxCell.syntax.asInstanceOf[Syntax.Disjunction[_]], intersecting)))
          }
        }
        case SyntaxCell.Sequence(left: SyntaxCell[tA], right: SyntaxCell[tB], syntax) => {
          checkConflicts(left)
          checkConflicts(right)
          val firstSet: Set[Kind] = right.firstCell.get
          val snfEntries: Set[ShouldNotFollowEntry] = left.snfCell.get
          for (entry <- snfEntries) {
            val ambiguities = entry.kinds.intersect(firstSet)
            if (ambiguities.nonEmpty) {
              syntaxCell.conflictCell(Set(FollowConflict(
                entry.source, syntaxCell.syntax.asInstanceOf[Syntax.Sequence[_, _]], ambiguities)))
            }
          }
        }
        case SyntaxCell.Marked(inner: SyntaxCell[tA], mark, syntax) => {
          checkConflicts(inner)
        }
        case SyntaxCell.Transform(inner: SyntaxCell[tA], function, inverse, syntax) => {
          checkConflicts(inner)
        }
        case SyntaxCell.Recursive(recInner, recId, _) => if (!recChecked.contains(recId)) {
          recChecked += recId
          checkConflicts(recInner)
        }
      }

      checkConflicts(syntaxCell)

      var recProps: Set[RecId] = Set()

      def buildProperties[A](syntaxCell: SyntaxCell[A]): Unit = {

        syntaxCell match {
          case SyntaxCell.Disjunction(left, right, _) => {
            buildProperties(left)
            buildProperties(right)
          }
          case SyntaxCell.Sequence(left, right, _) => {
            buildProperties(left)
            buildProperties(right)
          }
          case SyntaxCell.Marked(inner, _, _) => {
            buildProperties(inner)
          }
          case SyntaxCell.Transform(inner, _, _, _) => {
            buildProperties(inner)
          }
          case SyntaxCell.Recursive(recInner, recId, _) => if (!recProps.contains(recId)) {
            recProps += recId
            buildProperties(recInner)
          }
          case _ => ()
        }

        val properties = Properties(
          syntaxCell.nullableCell.get,
          syntaxCell.firstCell.get,
          syntaxCell.snfCell.get.flatMap(_.kinds),
          syntaxCell.conflictCell.get)

        syntaxToPropertiesCache.put(syntaxCell.syntax, properties)
      }

      buildProperties(syntaxCell)

      val recTrees: HashMap[RecId, Any] = new HashMap()

      def buildTree[A](syntaxCell: SyntaxCell[A]): Tree[A] = {
        val tree: Tree[A] = syntaxCell match {
          case SyntaxCell.Success(value, _) =>
            new Tree.Success(value) {
              override val nullable: Option[A] = syntaxCell.nullableCell.get
              override val first: HashSet[Kind] = HashSet(syntaxCell.firstCell.get.toSeq: _*)
              override val syntax: Syntax[A] = syntaxCell.syntax
            }
          case SyntaxCell.Failure(_) =>
            new Tree.Failure[A]() {
              override val nullable: Option[A] = syntaxCell.nullableCell.get
              override val first: HashSet[Kind] = HashSet(syntaxCell.firstCell.get.toSeq: _*)
              override val syntax: Syntax[A] = syntaxCell.syntax
            }
          case SyntaxCell.Elem(kind, _) =>
            new Tree.Elem(kind) {
              override val nullable: Option[Token] = syntaxCell.nullableCell.get
              override val first: HashSet[Kind] = HashSet(syntaxCell.firstCell.get.toSeq: _*)
              override val syntax: Syntax[Token] = syntaxCell.syntax
            }
          case SyntaxCell.Disjunction(left, right, _) =>
            new Tree.Disjunction[A](buildTree(left), buildTree(right)) {
              override val nullable: Option[A] = syntaxCell.nullableCell.get
              override val first: HashSet[Kind] = HashSet(syntaxCell.firstCell.get.toSeq: _*)
              override val syntax: Syntax[A] = syntaxCell.syntax
            }
          case SyntaxCell.Sequence(left: SyntaxCell[tA], right: SyntaxCell[tB], _) =>
            new Tree.Sequence[tA, tB](buildTree(left), buildTree(right)) {
              override val nullable: Option[tA ~ tB] = syntaxCell.nullableCell.get
              override val first: HashSet[Kind] = HashSet(syntaxCell.firstCell.get.toSeq: _*)
              override val syntax: Syntax[tA ~ tB] = syntaxCell.syntax
            }
          case SyntaxCell.Marked(inner, mark, _) =>
            new Tree.Marked[A](buildTree(inner), mark) {
              override val nullable: Option[A] = syntaxCell.nullableCell.get
              override val first: HashSet[Kind] = HashSet(syntaxCell.firstCell.get.toSeq: _*)
              override val syntax: Syntax[A] = syntaxCell.syntax
            }
          case SyntaxCell.Transform(inner: SyntaxCell[tA], function, inverse, _) =>
            new Tree.Transform[tA, A](buildTree(inner), function, inverse) {
              override val nullable: Option[A] = syntaxCell.nullableCell.get
              override val first: HashSet[Kind] = HashSet(syntaxCell.firstCell.get.toSeq: _*)
              override val syntax: Syntax[A] = syntaxCell.syntax
            }
          case SyntaxCell.Recursive(recInner, recId, _) => recTrees.get(recId) match {
            case None => {
              val rec = new Tree.Recursive[A] {
                override val id = recId
                override lazy val inner: Tree[A] = syntaxToTreeCache.get(recInner.syntax).asInstanceOf[Tree[A]]
                override val nullable: Option[A] = syntaxCell.nullableCell.get
                override val first: HashSet[Kind] = HashSet(syntaxCell.firstCell.get.toSeq: _*)
                override val syntax: Syntax[A] = syntaxCell.syntax
              }

              recTrees += recId -> rec

              buildTree(recInner)

              rec
            }
            case Some(rec) => rec.asInstanceOf[Tree[A]]
          }
        }

        syntaxToTreeCache.put(syntaxCell.syntax, tree)

        tree
      }

      val tree: Tree[A] = buildTree(syntaxCell)

      lazy val conflicts: Set[Conflict] = syntaxToPropertiesCache.get(syntaxCell.syntax).conflicts
      if (enforceLL1 && conflicts.nonEmpty) {
        throw ConflictException(conflicts)
      }

      Focused(tree, Empty())
    }

    private sealed trait SyntaxCell[A] {
      def init(): Unit

      val syntax: Syntax[A]
      val productiveCell: Cell[Unit, Unit, Boolean] = new BooleanCell
      val nullableCell: Cell[A, A, Option[A]] = new OptionCell[A]
      val firstCell: Cell[Set[Kind], Set[Kind], Set[Kind]] = new SetCell[Kind]
      val snfCell: Cell[Set[ShouldNotFollowEntry],
        Set[ShouldNotFollowEntry], Set[ShouldNotFollowEntry]] = new SetCell[ShouldNotFollowEntry]
      val conflictCell: Cell[Set[Conflict], Set[Conflict], Set[Conflict]] = new SetCell[Conflict]
    }

    private object SyntaxCell {
      case class Success[A](value: A, syntax: Syntax[A]) extends SyntaxCell[A] {
        override def init(): Unit = {
          productiveCell(())
          nullableCell(value)
        }
      }
      case class Failure[A](syntax: Syntax[A]) extends SyntaxCell[A] {
        override def init(): Unit = ()
      }
      case class Elem(kind: Kind, syntax: Syntax[Token]) extends SyntaxCell[Token] {
        override def init(): Unit = {
          productiveCell(())
          firstCell(Set(kind))
        }
      }
      case class Disjunction[A](left: SyntaxCell[A], right: SyntaxCell[A], syntax: Syntax[A])
          extends SyntaxCell[A] {
        override def init(): Unit = {

          left.init()
          right.init()

          // Productivity
          left.productiveCell.register(productiveCell)
          right.productiveCell.register(productiveCell)

          // Nullability
          left.nullableCell.register(nullableCell)
          right.nullableCell.register(nullableCell)

          // First
          left.firstCell.register(firstCell)
          right.firstCell.register(firstCell)

          // Should not follow
          left.snfCell.register(snfCell)
          right.snfCell.register(snfCell)

          val snfLeft: Cell[Option[Set[ShouldNotFollowEntry]], Set[ShouldNotFollowEntry], Any] =
            new GatedCell[Set[ShouldNotFollowEntry]]

          left.firstCell.register(snfLeft.contramap(ks =>
            Some(Set(ShouldNotFollowEntry(syntax.asInstanceOf[Syntax.Disjunction[_]], ks)))))
          right.nullableCell.register(snfLeft.contramap((_: A) => None))
          snfLeft.register(snfCell)

          val snfRight: Cell[Option[Set[ShouldNotFollowEntry]], Set[ShouldNotFollowEntry], Any] =
            new GatedCell[Set[ShouldNotFollowEntry]]

          left.nullableCell.register(snfRight.contramap((_: A) => None))
          right.firstCell.register(snfRight.contramap(ks =>
            Some(Set(ShouldNotFollowEntry(syntax.asInstanceOf[Syntax.Disjunction[_]], ks)))))
          snfRight.register(snfCell)

          left.conflictCell.register(conflictCell)
          right.conflictCell.register(conflictCell)
        }
      }
      case class Sequence[A, B](left: SyntaxCell[A], right: SyntaxCell[B], syntax: Syntax[A ~ B])
          extends SyntaxCell[A ~ B] {

        override def init(): Unit = {

          left.init()
          right.init()

          // Productivity
          val mergeProductive: Cell[Either[Unit, Unit], Unit, Option[Unit]] =
            new MergeOnceCell[Unit, Unit, Unit]((_: Unit, _: Unit) => ())

          left.productiveCell.register(mergeProductive.contramap(Left(_)))
          right.productiveCell.register(mergeProductive.contramap(Right(_)))
          mergeProductive.register(productiveCell)

          // Nullability
          val mergeNullable: Cell[Either[A, B], (A ~ B), Option[A ~ B]] =
            new MergeOnceCell[A, B, A ~ B]((leftValue: A, rightValue: B) => leftValue ~ rightValue)

          left.nullableCell.register(mergeNullable.contramap(Left(_)))
          right.nullableCell.register(mergeNullable.contramap(Right(_)))
          mergeNullable.register(nullableCell)

          // First
          val firstLeft: Cell[Option[Set[Kind]], Set[Kind], Any] =
            new GatedCell[Set[Kind]]

          left.firstCell.register(firstLeft.contramap(Some(_)))
          right.productiveCell.register(firstLeft.contramap((_: Unit) => None))
          firstLeft.register(firstCell)

          val firstRight: Cell[Option[Set[Kind]], Set[Kind], Any] =
            new GatedCell[Set[Kind]]

          left.nullableCell.register(firstRight.contramap((_: A) => None))
          right.firstCell.register(firstRight.contramap(Some(_)))
          firstRight.register(firstCell)

          // Should not follow
          val snfLeft: Cell[Option[Set[ShouldNotFollowEntry]], Set[ShouldNotFollowEntry], Any] =
            new GatedCell[Set[ShouldNotFollowEntry]]

          left.snfCell.register(snfLeft.contramap(Some(_)))
          right.nullableCell.register(snfLeft.contramap((_: B) => None))
          snfLeft.register(snfCell)

          val snfRight: Cell[Option[Set[ShouldNotFollowEntry]], Set[ShouldNotFollowEntry], Any] =
            new GatedCell[Set[ShouldNotFollowEntry]]

          left.productiveCell.register(snfRight.contramap((_: Unit) => None))
          right.snfCell.register(snfRight.contramap(Some(_)))
          snfRight.register(snfCell)

          left.conflictCell.register(conflictCell)
          right.conflictCell.register(conflictCell)
        }
      }
      case class Marked[A](
          inner: SyntaxCell[A],
          mark: Mark,
          syntax: Syntax[A]) extends SyntaxCell[A] {

        override def init(): Unit = {
          inner.init()

          inner.productiveCell.register(productiveCell)
          inner.nullableCell.register(nullableCell)
          inner.firstCell.register(firstCell)
          inner.snfCell.register(snfCell)
          inner.conflictCell.register(conflictCell)
        }
      }
      case class Transform[A, B](
          inner: SyntaxCell[A],
          function: A => B,
          inverse: B => Seq[A],
          syntax: Syntax[B]) extends SyntaxCell[B] {

        override def init(): Unit = {
          inner.init()

          inner.productiveCell.register(productiveCell)
          inner.nullableCell.register(nullableCell.contramap(function))
          inner.firstCell.register(firstCell)
          inner.snfCell.register(snfCell)
          inner.conflictCell.register(conflictCell)
        }
      }
      abstract class Recursive[A] extends SyntaxCell[A] {
        def inner: SyntaxCell[A]
        val id: RecId

        var inited: Boolean = false

        override def init(): Unit = {
          if (!inited) {
            inited = true

            inner.init()

            inner.productiveCell.register(productiveCell)
            inner.nullableCell.register(nullableCell)
            inner.firstCell.register(firstCell)
            inner.snfCell.register(snfCell)
            inner.conflictCell.register(conflictCell)
          }
        }
      }
      object Recursive {
        def apply[A](cell: => SyntaxCell[A], recId: RecId, syn: Syntax[A]): SyntaxCell[A] =
          new Recursive[A] {
            override val id: RecId = recId
            override lazy val inner: SyntaxCell[A] = cell
            override val syntax: Syntax[A] = syn
          }

        def unapply[A](that: SyntaxCell[A]): Option[(SyntaxCell[A], RecId, Syntax[A])] = {
          if (that.isInstanceOf[Recursive[_]]) {
            val other = that.asInstanceOf[Recursive[A]]
            Some((other.inner, other.id, other.syntax))
          }
          else {
            None
          }
        }
      }
    }

<<<<<<< HEAD
=======
    /** Result of parsing.
      *
      * @group result
      */
    sealed trait ParseResult[A] {

      /** Parser for the rest of input. */
      val rest: Parser[A]

      /** Returns the parsed value, if any. */
      def getValue: Option[A] = this match {
        case Parsed(value, _) => Some(value)
        case _ => None
      }

      /** Applies the given function on the parsed result. */
      def map[B](f: A => B): ParseResult[B] = this match {
        case Parsed(value, rest)          => Parsed(f(value), rest.map(f))
        case UnexpectedEnd(rest)          => UnexpectedEnd(rest.map(f))
        case UnexpectedToken(token, rest) => UnexpectedToken(token, rest.map(f))
      }
    }

    /** Indicates that the input has been fully parsed, resulting in a `value`.
      *
      * A parser for subsequent input is also provided.
      *
      * @param value The value produced.
      * @param rest  Parser for more input.
      *
      * @group result
      */
    case class Parsed[A](value: A, rest: Parser[A]) extends ParseResult[A]

    /** Indicates that the provided `token` was not expected at that point.
      *
      * The parser at the point of error is returned.
      *
      * @param token The token at fault.
      * @param rest  Parser at the point of error.
      *
      * @group result
      */
    case class UnexpectedToken[A](token: Token, rest: Parser[A]) extends ParseResult[A]

    /** Indicates that end of input was unexpectedly encountered.
      *
      * The `syntax` for subsequent input is provided.
      *
      * @param syntax Syntax at the end of input.
      *
      * @group result
      */
    case class UnexpectedEnd[A](rest: Parser[A]) extends ParseResult[A]

>>>>>>> 2f960568
    /** LL(1) parser.
      *
      * @group parsing
      */
    sealed trait LL1Parser[A] extends Parser[A] { self =>
      /** Syntax corresponding to this parser.
        *
        * @group property
        */
      def syntax: Syntax[A]

      /** The value, if any, corresponding to the empty sequence of tokens in `this` parser.
        *
        * @group property
        */
      def nullable: Option[A]

      /** Indicates if the empty sequence is described by `this` parser.
        *
        * @group property
        */
      def isNullable: Boolean = nullable.nonEmpty

      /** Indicates if there exists a finite sequence of tokens that `this` parser describes.
        *
        * @group property
        */
      def isProductive: Boolean = isNullable || first.nonEmpty

      /** Returns the set of token kinds that are accepted as the first token by `this` parser.
        *
        * @group property
        */
      def first: Set[Kind]

<<<<<<< HEAD
      /** Apply the given function on the result of the parser.
       *
       * @group parsing
       */
      override def map[B](f: A => B): Parser[B] = {
        new LL1Parser[B] {
          def nullable = self.nullable.map(f)
          def first = self.first
          def syntax = self.syntax.map(f)
=======
      /** Syntax corresponding to this parser.
        *
        * @group property
        */
      def syntax: Syntax[A]

      /** Returns the smallest interesting prefixes appropriately marked.
        *
        * @group property
        */
      def markedPrefixes(marks: Set[Mark]): Syntax[_]

      /** Parses a sequence of tokens.
        *
        * @group parsing
        */
      def apply(tokens: Iterator[Token]): ParseResult[A]

      /** Applies the given function on the result of the parser.
       *
       * @group parsing
       */
      def map[B](f: A => B): Parser[B] = {
        new Parser[B] {
          override def nullable = self.nullable.map(f)
          override def first = self.first
          override def syntax = self.syntax.map(f)
          override def markedPrefixes(marks: Set[Mark]): Syntax[_] =
            self.markedPrefixes(marks)
>>>>>>> 2f960568

          override def apply(tokens: Iterator[Token]): ParseResult[B] = {
            self.apply(tokens).map(f)
          }
        }
      }
    }

    private case class Focused[A, B](tree: Tree[B], context: Context[B, A]) extends LL1Parser[A] {

      override def nullable: Option[A] = {

        @tailrec
        def go[C](focused: Focused[A, C]): Option[A] =
          focused.tree.nullable match {
            case Some(value) => focused.context.empty(value) match {
              case Some(casted) => Some(casted)
              case None => go(focused.context.plug(value))
            }
            case None => None
          }

        go(this)
      }

      override def first: Set[Kind] = {

        @tailrec
        def go[C](context: Context[C, A], acc: Set[Kind]): Set[Kind] = context match {
          case Empty() => acc
          case Layered(layer: Layer[tA, tB], tail) => layer.followTree match {
            case Some(tree) => {
              val unioned = acc union tree.first
              if (tree.isNullable) {
                go(tail, unioned)
              }
              else {
                unioned
              }
            }
            case None => go(tail, acc)
          }
        }

        if (tree.isNullable) {
          go(context, tree.first)
        }
        else {
          tree.first
        }
      }

      override def syntax: Syntax[A] = {

        @tailrec def go[B](context: Context[B, A], syntax: Syntax[B]): Syntax[A] = context match {
          case e: Empty[tA] => syntax
          case Layered(layer, tail) => go(tail, layer(syntax))
        }

        go(context, tree.syntax)
      }

      def markedPrefixes(marks: Set[Mark]): Syntax[_] = {

        @tailrec
        def go[B](prefix: Option[Syntax[B]], nullable: Option[B], context: Context[B, A], acc: Seq[Syntax[_]]): Seq[Syntax[_]] = context match {
          case Empty() => acc ++ prefix
          case Layered(layer, rest) =>
            if (layer.marks.exists(marks.contains(_))) {
              if (nullable.isEmpty) {
                acc ++ prefix.toSeq
              }
              else {
                go(None, nullable.flatMap(layer.nullable(_)), rest, acc ++ prefix.toSeq)
              }
            }
            else (layer.followTree, nullable) match {
              case (Some(tree), Some(value)) => {
                val (_, covereds, missing) = tree.prefixCovering(marks)

                val newNullable = for {
                  l <- nullable
                  r <- tree.nullable
                } yield l ~ r

                val combined = for {
                  l <- prefix
                  r <- missing
                } yield l ~ r

                val fromLeft = for {
                  l <- prefix
                  v <- tree.nullable
                } yield l ~ self.epsilon(v)

                val fromRight = for {
                  r <- missing
                } yield self.epsilon(value) ~ r

                val disjuncts = Seq(combined, fromLeft, fromRight).flatten

                val newPrefix = if (disjuncts.isEmpty) {
                  None
                } else {
                  Some(oneOf(disjuncts : _*))
                }

                val tail = rest.asInstanceOf[Context[B ~ layer.FollowType, A]]

                go[B ~ layer.FollowType](newPrefix, newNullable, tail, covereds ++ acc)
              }
              case _ => go(prefix.map(layer(_)), nullable.flatMap(layer.nullable(_)), rest, acc)
            }
        }

        val (_, covereds, missing) = tree.prefixCovering(marks)

        val syntaxes = go(missing, tree.nullable, context, covereds)

        oneOf(syntaxes.map(_.up[Any]).toSeq : _*)
      }

      override def apply(tokens: Iterator[Token]): ParseResult[A] = {
        var current: Focused[A, _] = this
        while (tokens.hasNext) {
          val token = tokens.next()
          val kind: Kind = getKind(token)

          current.locate(kind) match {
            case None => return UnexpectedToken(token, current.first, current)
            case Some(focused) => {
              current = focused.pierce(token, kind)
            }
          }
        }

        current.nullable match {
          case Some(value) => Parsed(value, current)
          case None => UnexpectedEnd(current.first, current)
        }
      }

      private def locate(kind: Kind): Option[Focused[A, _]] = {
        @tailrec
        def go[B](tree: Tree[B], context: Context[B, A]): Option[Focused[A, _]] = {
          if (tree.first.contains(kind)) Some(Focused(tree, context))
          else if (context.isEmpty) None
          else tree.nullable match {
            case Some(value) => {
              context.plug(value) match {
                case newFocused: Focused[tA, tB] => go(newFocused.tree, newFocused.context)
              }
            }
            case None => None
          }
        }

        go(tree, context)
      }

      private def pierce(token: Token, kind: Kind): Focused[A, _] = {
        tree.pierce(kind, context).plug(token)
      }
    }

    private sealed trait Tree[A] {
      val nullable: Option[A]
      @inline def isNullable: Boolean = nullable.nonEmpty
      @inline def isProductive: Boolean = isNullable || first.nonEmpty
      val first: HashSet[Kind]
      val syntax: Syntax[A]

      def prefixCovering(marks: Set[Mark]): (Boolean, Seq[Syntax[_]], Option[Syntax[A]])

      def pierce[B](kind: Kind, context: Context[A, B]): Context[Token, B] = {

        @tailrec
        def go[A, B](tree: Tree[A], context: Context[A, B]): Context[Token, B] = tree match {
          case Tree.Elem(_) => context
          case tree: Tree.Sequence[tA, tB] =>
            if (tree.left.first.contains(kind)) {
              go(tree.left, Layer.FollowBy[tA, tB](tree.right) +: context)
            }
            else {
              go(tree.right, Layer.PrependValue[tA, tB](tree.left.nullable.get) +: context)
            }
          case Tree.Disjunction(left, right) =>
            if (left.first.contains(kind)) {
              go(left, context)
            }
            else {
              go(right, context)
            }
          case Tree.Marked(inner, mark) =>
            go(inner, Layer.Marked[A](mark, false) +: context)
          case tree: Tree.Transform[tA, tB] =>
            go(tree.inner, Layer.ApplyFunction[tA, tB](tree.function, tree.inverse) +: context)
          case Tree.Recursive(_, tree) =>
            go(tree, context)
        }


        val rev = pierceCache.get(kind) match {
          case Some(rev) => rev
          case None => {
            val extra = go(this, Empty[A]())
            val rev = extra.reverse
            pierceCache(kind) = rev
            rev
          }
        }

        rev.toContext(context)
      }

      private val pierceCache: HashMap[Kind, RevContext[Token, A]] = new HashMap()
    }

    private object Tree {
      sealed abstract case class Success[A](value: A) extends Tree[A] {
        override def prefixCovering(marks: Set[Mark]): (Boolean, Seq[Syntax[_]], Option[Syntax[A]]) =
          (true, Vector(), None)
      }
      sealed abstract case class Failure[A]() extends Tree[A] {
        override def prefixCovering(marks: Set[Mark]): (Boolean, Seq[Syntax[_]], Option[Syntax[A]]) =
          (false, Vector(), None)
      }
      sealed abstract case class Elem(kind: Kind) extends Tree[Token] {
        override def prefixCovering(marks: Set[Mark]): (Boolean, Seq[Syntax[_]], Option[Syntax[Token]]) =
          (false, Vector(), Some(syntax))
      }
      sealed abstract case class Sequence[A, B](left: Tree[A], right: Tree[B]) extends Tree[A ~ B] {
        override def prefixCovering(marks: Set[Mark]): (Boolean, Seq[Syntax[_]], Option[Syntax[A ~ B]]) = {
          val (changedLeft, coveredsLeft, missingLeft) = left.prefixCovering(marks)

          left.nullable match {
            case None =>
              (changedLeft, coveredsLeft, missingLeft.map(_ ~ right.syntax))
            case Some(v) => {
              val (changedRight, coveredsRight, missingRight) = right.prefixCovering(marks)

              val covereds = coveredsLeft ++ coveredsRight

              val missing: Option[Syntax[A ~ B]] = (missingLeft, missingRight) match {
                case (Some(sl), Some(sr)) => Some(sl ~ right.syntax | self.epsilon(v) ~ sr)
                case (Some(sl), _) => Some(sl ~ right.syntax)
                case (_, Some(sr)) => Some(self.epsilon(v) ~ sr)
                case _ => None
              }
              (changedLeft || changedRight, covereds, missing)
            }
          }
        }
      }
      sealed abstract case class Disjunction[A](left: Tree[A], right: Tree[A]) extends Tree[A] {
        override def prefixCovering(marks: Set[Mark]): (Boolean, Seq[Syntax[_]], Option[Syntax[A]]) = {
          val (changedLeft, coveredsLeft, missingLeft) = left.prefixCovering(marks)
          val (changedRight, coveredsRight, missingRight) = right.prefixCovering(marks)

          val covereds = coveredsLeft ++ coveredsRight

          val missing = (missingLeft, missingRight) match {
            case (Some(sl), Some(sr)) => Some(Syntax.Disjunction(sl, sr))
            case (Some(sl), _) => Some(sl)
            case (_, or) => or
          }

          (changedLeft || changedRight, covereds, missing)
        }
      }
      sealed abstract case class Marked[A](inner: Tree[A], mark: Mark) extends Tree[A] {
        override def prefixCovering(marks: Set[Mark]): (Boolean, Seq[Syntax[_]], Option[Syntax[A]]) = {
          val (changed, covereds, missing) = inner.prefixCovering(marks)

          if (marks.contains(mark)) {
            (true, covereds ++ missing.toVector, None)
          }
          else if (!changed) {
            (false, covereds, missing.map(Syntax.Marked(mark, _)))
          }
          else {
            (true, covereds, missing)
          }
        }
      }
      sealed abstract case class Transform[A, B](
          inner: Tree[A], function: A => B, inverse: B => Seq[A]) extends Tree[B] {
        override def prefixCovering(marks: Set[Mark]): (Boolean, Seq[Syntax[_]], Option[Syntax[B]]) = {
          val (changed, covereds, missing) = inner.prefixCovering(marks)

          (changed, covereds, missing.map(Syntax.Transform(function, inverse, _)))
        }
      }

      sealed abstract class Recursive[A] extends Tree[A] {

        /** Inner parser for this recursive parser. */
        def inner: Tree[A]

        /** Unique identifier for this recursive parser. */
        val id: RecId

        /** Checks if `this` is equal to `other`.
          *
          * @group other
          */
        override def equals(other: Any): Boolean =
          if (!other.isInstanceOf[Recursive[_]]) {
            false
          }
          else {
            val that = other.asInstanceOf[Recursive[_]]
            this.id == that.id
          }

        /** Returns the hash of this object.
          *
          * @group other
          */
        override def hashCode(): Int = id

        override def prefixCovering(marks: Set[Mark]): (Boolean, Seq[Syntax[_]], Option[Syntax[A]]) =
          inner.prefixCovering(marks)
      }

      object Recursive {
        def unapply[A](that: Tree[A]): Option[(RecId, Tree[A])] = {
          if (that.isInstanceOf[Recursive[_]]) {
            val other = that.asInstanceOf[Recursive[A]]
            Some((other.id, other.inner))
          }
          else {
            None
          }
        }
      }

      def epsilon[A](value: A): Tree[A] = {
        new Success(value) {
          override val nullable: Option[A] = Some(value)
          override val first: HashSet[Kind] = HashSet()
          override val syntax: Syntax[A] = self.epsilon(value)
        }
      }
    }

    /** Reverse of a context.
      *
      * When a context has a pointer to the first element and the tail,
      * a reverse context has a pointer to the last element and the init.
      */
    private sealed trait RevContext[A, B] {

      def toContext[C](acc: Context[B, C]): Context[A, C] = {

        @tailrec
        def go[E](rev: RevContext[A, E], acc: Context[E, C]): Context[A, C] = rev match {
          case RevEmpty() => acc.asInstanceOf[Context[A, C]]
          case RevLayered(init, last) => go(init, Layered(last, acc))
        }

        go(this, acc)
      }
    }

    /** Empty reversed context. */
    private case class RevEmpty[A]() extends RevContext[A, A]

    /** Layer of extra context at the end of a reversed context. */
    private case class RevLayered[A, B, C](
        init: RevContext[A, B],
        last: Layer[B, C]) extends RevContext[A, C]

    /** Represents a context around a [[Tree]].
      *
      * It denotes a single point within a tree.
      *
      * The context may contain many layers, each
      * successive layer indicating which
      * combinator was used on top.
      *
      * The single focal point is always
      * situated on the left of the tree.
      * The can not be any other tree preceding it,
      * nor any alternatives to it.
      */
    private sealed trait Context[A, B] {

      def empty(value: A): Option[B]

      def plug(value: A): Focused[B, _] = {

        @tailrec
        def go[A, B](context: Context[A, B], value: A): Focused[B, _] =
          context match {
            case Empty() => Focused(Tree.epsilon(value), context)
            case Layered(head, tail) => head(value) match {
              case Left(newValue) => go(tail, newValue)
              case Right(LayeredTree(tree, layer)) => Focused(tree, layer +: tail)
            }
          }

        go(this, value)
      }

      /** Adds an extra layer of context. */
      def +:[C](that: Layer[C, A]): Context[C, B] =
        Layered(that, this)

      /** Returns true if the context is empty, false otherwise. */
      def isEmpty: Boolean

      /** Reverses this context. */
      def reverse: RevContext[A, B] = {

        @tailrec
        def go[E](ctx: Context[E, B], acc: RevContext[A, E]): RevContext[A, B] = ctx match {
          case e: Empty[tA] => acc
          case Layered(head, tail) => go(tail, RevLayered(acc, head))
        }

        go(this, RevEmpty())
      }
    }

    /** Indicates that there are no extra layers of context. */
    private case class Empty[A]() extends Context[A, A] {
      override def empty(value: A): Option[A] = Some(value)
      override def isEmpty = true
    }

    /** Layer of extra context on top on a context. */
    private case class Layered[A, B, C](
        head: Layer[A, B],
        tail: Context[B, C]) extends Context[A, C] {
      override def empty(value: A): Option[C] = None
      override def isEmpty = false
    }

    private case class LayeredTree[A, B](tree: Tree[A], layer: Layer[A, B])

    private sealed trait Layer[A, B] {
      type FollowType
      def apply(value: A): Either[B, LayeredTree[_, B]]
      def apply(syntax: Syntax[A]): Syntax[B]
      def marks: Option[Mark]
      def followTree: Option[Tree[FollowType]]
      def nullable(value: A): Option[B]
    }

    private object Layer {
      case class Marked[A](mark: Mark, complete: Boolean) extends Layer[A, A] {
        override type FollowType = Nothing
        override def apply(value: A): Either[A, LayeredTree[_, A]] =
          Left(value)
        override def apply(syntax: Syntax[A]): Syntax[A] =
          if (complete) Syntax.Marked(mark, syntax) else syntax
        override def marks: Option[Mark] = Some(mark)
        override def followTree: Option[Tree[Nothing]] = None
        override def nullable(value: A): Option[A] = Some(value)
      }

      case class ApplyFunction[A, B](function: A => B, inverse: B => Seq[A]) extends Layer[A, B] {
        override type FollowType = Nothing
        override def apply(value: A): Either[B, LayeredTree[_, B]] =
          Left(function(value))
        override def apply(syntax: Syntax[A]): Syntax[B] =
          syntax.map(function, inverse)
        override def marks: Option[Mark] = None
        override def followTree: Option[Tree[Nothing]] = None
        override def nullable(value: A): Option[B] = Some(function(value))
      }

      case class PrependValue[A, B](first: A) extends Layer[B, A ~ B] {
        override type FollowType = Nothing
        override def apply(second: B): Either[A ~ B, LayeredTree[_, A ~ B]] =
          Left(first ~ second)
        override def apply(syntax: Syntax[B]): Syntax[A ~ B] =
          self.epsilon(first) ~ syntax
        override def marks: Option[Mark] = None
        override def followTree: Option[Tree[Nothing]] = None
        override def nullable(value: B): Option[A ~ B] = Some(first ~ value)
      }

      case class FollowBy[A, B](second: Tree[B]) extends Layer[A, A ~ B] {
        override type FollowType = B
        override def apply(first: A): Either[A ~ B, LayeredTree[_, A ~ B]] =
          Right(LayeredTree(second, PrependValue(first)))
        override def apply(syntax: Syntax[A]): Syntax[A ~ B] =
          syntax ~ second.syntax
        override def marks: Option[Mark] = None
        override def followTree: Option[Tree[B]] = Some(second)
        override def nullable(value: A): Option[A ~ B] = second.nullable.map(value ~ _)
      }
    }
  }
}<|MERGE_RESOLUTION|>--- conflicted
+++ resolved
@@ -524,64 +524,6 @@
       }
     }
 
-<<<<<<< HEAD
-=======
-    /** Result of parsing.
-      *
-      * @group result
-      */
-    sealed trait ParseResult[A] {
-
-      /** Parser for the rest of input. */
-      val rest: Parser[A]
-
-      /** Returns the parsed value, if any. */
-      def getValue: Option[A] = this match {
-        case Parsed(value, _) => Some(value)
-        case _ => None
-      }
-
-      /** Applies the given function on the parsed result. */
-      def map[B](f: A => B): ParseResult[B] = this match {
-        case Parsed(value, rest)          => Parsed(f(value), rest.map(f))
-        case UnexpectedEnd(rest)          => UnexpectedEnd(rest.map(f))
-        case UnexpectedToken(token, rest) => UnexpectedToken(token, rest.map(f))
-      }
-    }
-
-    /** Indicates that the input has been fully parsed, resulting in a `value`.
-      *
-      * A parser for subsequent input is also provided.
-      *
-      * @param value The value produced.
-      * @param rest  Parser for more input.
-      *
-      * @group result
-      */
-    case class Parsed[A](value: A, rest: Parser[A]) extends ParseResult[A]
-
-    /** Indicates that the provided `token` was not expected at that point.
-      *
-      * The parser at the point of error is returned.
-      *
-      * @param token The token at fault.
-      * @param rest  Parser at the point of error.
-      *
-      * @group result
-      */
-    case class UnexpectedToken[A](token: Token, rest: Parser[A]) extends ParseResult[A]
-
-    /** Indicates that end of input was unexpectedly encountered.
-      *
-      * The `syntax` for subsequent input is provided.
-      *
-      * @param syntax Syntax at the end of input.
-      *
-      * @group result
-      */
-    case class UnexpectedEnd[A](rest: Parser[A]) extends ParseResult[A]
-
->>>>>>> 2f960568
     /** LL(1) parser.
       *
       * @group parsing
@@ -593,6 +535,12 @@
         */
       def syntax: Syntax[A]
 
+      /** Returns the smallest interesting prefixes appropriately marked.
+        *
+        * @group property
+        */
+      def markedPrefixes(marks: Set[Mark]): Syntax[_]
+
       /** The value, if any, corresponding to the empty sequence of tokens in `this` parser.
         *
         * @group property
@@ -617,47 +565,17 @@
         */
       def first: Set[Kind]
 
-<<<<<<< HEAD
       /** Apply the given function on the result of the parser.
        *
        * @group parsing
        */
       override def map[B](f: A => B): Parser[B] = {
         new LL1Parser[B] {
-          def nullable = self.nullable.map(f)
-          def first = self.first
-          def syntax = self.syntax.map(f)
-=======
-      /** Syntax corresponding to this parser.
-        *
-        * @group property
-        */
-      def syntax: Syntax[A]
-
-      /** Returns the smallest interesting prefixes appropriately marked.
-        *
-        * @group property
-        */
-      def markedPrefixes(marks: Set[Mark]): Syntax[_]
-
-      /** Parses a sequence of tokens.
-        *
-        * @group parsing
-        */
-      def apply(tokens: Iterator[Token]): ParseResult[A]
-
-      /** Applies the given function on the result of the parser.
-       *
-       * @group parsing
-       */
-      def map[B](f: A => B): Parser[B] = {
-        new Parser[B] {
           override def nullable = self.nullable.map(f)
           override def first = self.first
           override def syntax = self.syntax.map(f)
           override def markedPrefixes(marks: Set[Mark]): Syntax[_] =
             self.markedPrefixes(marks)
->>>>>>> 2f960568
 
           override def apply(tokens: Iterator[Token]): ParseResult[B] = {
             self.apply(tokens).map(f)
